--- conflicted
+++ resolved
@@ -27,7 +27,6 @@
 // [Mounting Parameters]
 trap_tube_diameter = 114.3;    // [mm] Matches Complete_Trap_Tube_Assembly outer diameter
 mount_radius = trap_tube_diameter / 2;  // Radius for curved mounting surface
-<<<<<<< HEAD
 tube_contact_width = 100;      // [mm] Width of tube contact area
 tube_mount_height = 30;        // [mm] Height of curved mounting section
 
@@ -54,7 +53,6 @@
 assert(wall_thickness > 0, "Wall thickness must be positive.");
 assert(latch_arm_thickness > 0, "Latch arm thickness must be positive.");
 assert(snap_arm_thickness > 0, "Snap arm thickness must be positive.");
-=======
 tube_contact_width = 100;      // mm - width of tube contact area
 tube_mount_height = 30;        // mm - height of curved mounting section
 flat_base_width = 80;          // mm - width of flat base for table mounting
@@ -74,7 +72,6 @@
 snap_catch_height = 2;      // mm - height of catch feature
 snap_tolerance = 0.2;       // mm - clearance for smooth operation
 lid_overlap = 3;            // mm - how much lid overlaps base
->>>>>>> 9692767b
 
 // Component mounting parameters - exact BOM component specifications
 // ESP32-S3 Feather (Adafruit 5323) - PRIMARY CONTROLLER (remains in control box)
